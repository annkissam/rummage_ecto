language: elixir
elixir:
<<<<<<< HEAD
  - 1.4.5
=======
  - 1.3.4
  - 1.4.5
  - 1.5.2
>>>>>>> a10a3da8
otp_release:
  - 20.1
sudo: false
env:
  - MIX_ENV=test ECTO_PGSQL_USER=postgres ECTO_PGSQL_PASSWORD=
script:
  - mix test
after_script:
  - mix coveralls.travis
  - mix credo
  - mix deps.get --only docs
  - MIX_ENV=docs mix inch.report<|MERGE_RESOLUTION|>--- conflicted
+++ resolved
@@ -1,12 +1,8 @@
 language: elixir
 elixir:
-<<<<<<< HEAD
-  - 1.4.5
-=======
   - 1.3.4
   - 1.4.5
   - 1.5.2
->>>>>>> a10a3da8
 otp_release:
   - 20.1
 sudo: false
